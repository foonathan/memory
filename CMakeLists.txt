# Copyright (C) 2015-2016 Jonathan Müller <jonathanmueller.dev@gmail.com>
# This file is subject to the license terms in the LICENSE file
# found in the top-level directory of this distribution.

# root CMakeLists.txt, specifies option and interface library

cmake_minimum_required(VERSION 3.1)
project(FOONATHAN_MEMORY)

set(FOONATHAN_MEMORY_VERSION_MAJOR 0 CACHE STRING "major version of memory" FORCE)
set(FOONATHAN_MEMORY_VERSION_MINOR 6 CACHE STRING "minor version of memory" FORCE)
<<<<<<< HEAD
set(FOONATHAN_MEMORY_VERSION "${FOONATHAN_MEMORY_VERSION_MAJOR}.${FOONATHAN_MEMORY_VERSION_MINOR}"
=======
set(FOONATHAN_MEMORY_VERSION_PATCH 1 CACHE STRING "patch version of memory" FORCE)
set(FOONATHAN_MEMORY_VERSION "${FOONATHAN_MEMORY_VERSION_MAJOR}.${FOONATHAN_MEMORY_VERSION_MINOR}.${FOONATHAN_MEMORY_VERSION_PATCH}"
>>>>>>> d5136bfc
                             CACHE STRING "version of memory" FORCE)

include(cmake/compatibility.cmake)
include(cmake/configuration.cmake)

# subdirectories
add_subdirectory(src)
if(FOONATHAN_MEMORY_BUILD_EXAMPLES)
    add_subdirectory(example)
endif()
if(FOONATHAN_MEMORY_BUILD_TESTS)
    add_subdirectory(test)
endif()
if(FOONATHAN_MEMORY_BUILD_TOOLS)
    add_subdirectory(tool)
endif()

# exporting
configure_file(cmake/foonathan_memory-config-version.cmake.in
               ${CMAKE_CURRENT_BINARY_DIR}/foonathan_memory-config-version.cmake
               @ONLY)

install(FILES cmake/foonathan_memory-config.cmake ${CMAKE_CURRENT_BINARY_DIR}/foonathan_memory-config-version.cmake DESTINATION ${main_lib_dest})
install(EXPORT foonathan_memory DESTINATION ${lib_dest})<|MERGE_RESOLUTION|>--- conflicted
+++ resolved
@@ -9,12 +9,8 @@
 
 set(FOONATHAN_MEMORY_VERSION_MAJOR 0 CACHE STRING "major version of memory" FORCE)
 set(FOONATHAN_MEMORY_VERSION_MINOR 6 CACHE STRING "minor version of memory" FORCE)
-<<<<<<< HEAD
-set(FOONATHAN_MEMORY_VERSION "${FOONATHAN_MEMORY_VERSION_MAJOR}.${FOONATHAN_MEMORY_VERSION_MINOR}"
-=======
 set(FOONATHAN_MEMORY_VERSION_PATCH 1 CACHE STRING "patch version of memory" FORCE)
 set(FOONATHAN_MEMORY_VERSION "${FOONATHAN_MEMORY_VERSION_MAJOR}.${FOONATHAN_MEMORY_VERSION_MINOR}.${FOONATHAN_MEMORY_VERSION_PATCH}"
->>>>>>> d5136bfc
                              CACHE STRING "version of memory" FORCE)
 
 include(cmake/compatibility.cmake)
